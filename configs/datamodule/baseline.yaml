_target_: src.datamodules.baseline_datamodule.SchaeferDataModule

##TODO: change params here
<<<<<<< HEAD
data_dir: ${data_dir}/schaefer_data.csv # data_dir is specified in config.yaml of the parent caller
batch_size: 4
=======
data_dir: ${data_dir}/ADNI_Tau_Amyloid_SUVR_amyloid_tau_status_dems.csv # data_dir is specified in config.yaml of the parent caller
batch_size: 32
>>>>>>> c2776d35
num_workers: 0
pin_memory: False<|MERGE_RESOLUTION|>--- conflicted
+++ resolved
@@ -1,12 +1,7 @@
 _target_: src.datamodules.baseline_datamodule.SchaeferDataModule
 
 ##TODO: change params here
-<<<<<<< HEAD
-data_dir: ${data_dir}/schaefer_data.csv # data_dir is specified in config.yaml of the parent caller
-batch_size: 4
-=======
 data_dir: ${data_dir}/ADNI_Tau_Amyloid_SUVR_amyloid_tau_status_dems.csv # data_dir is specified in config.yaml of the parent caller
 batch_size: 32
->>>>>>> c2776d35
 num_workers: 0
 pin_memory: False